--- conflicted
+++ resolved
@@ -19,7 +19,6 @@
    "cell_type": "code",
    "execution_count": 2,
    "metadata": {},
-<<<<<<< HEAD
    "outputs": [
     {
      "name": "stdout",
@@ -34,9 +33,7 @@
      ]
     }
    ],
-=======
    "outputs": [],
->>>>>>> cbd883b9
    "source": [
     "mapping_array_l = [\n",
     "    [0, 0, 0, 0],\n",
@@ -53,10 +50,23 @@
     "    [0, 1, 1, 1, 1, 0]\n",
     "]\n",
     "\n",
-<<<<<<< HEAD
     "brick_2x2 = BrickRef(file_id=\"3003.dat\", name=\"2x2\", color=15, h=1, w=2, d=2)\n",
     "lego_world = SingleBrickLegoWorldManager(mapping_array_l, brick_2x2, remove_illegal_brick_init=False)\n",
     "print(lego_world.data.str_full_infos())"
+    "# brick_2x2 = BrickRef(file_id=\"3003.dat\", name=\"2x2\", color=15, h=24, w=20, d=20)\n",
+    "# lego_world = SingleBrickLegoWorldManager(mapping_array_l, brick_2x2, remove_illegal_brick_init=False)\n",
+    "\n",
+    "# print(lego_world.data.str_full_infos())\n",
+    "\n",
+    "# illegal_bricks = lego_world.check_illegal_bricks()\n",
+    "\n",
+    "# if not illegal_bricks:\n",
+    "#     print(\"\\nNo illegal bricks found\")\n",
+    "\n",
+    "# for brick in illegal_bricks:\n",
+    "#     brick_info, error_msg = brick\n",
+    "#     print(\"\\nIllegal Brick\", brick_info)\n",
+    "#     print(\"Error\", error_msg)\n"
    ]
   },
   {
@@ -79,6 +89,9 @@
     "\n",
     "test_brick_id = lego_world.get_brick(identifier=4, lookup_type=BrickGetterEnum.ID)\n",
     "print(test_brick_id)"
+   "outputs": [],
+   "source": [
+    "#save_ldr(lego_world.data, \"test_file_2x2_o\")"
    ]
   },
   {
@@ -100,6 +113,7 @@
    "source": [
     "text_brick_add = Brick(brick_id=6, brick_ref=brick_2x2, x=2, y=0, z=0)\n",
     "lego_world.add_brick(text_brick_add)"
+    "dataset = Dataset()\n"
    ]
   },
   {
@@ -120,12 +134,6 @@
    ],
    "source": [
     "import logging\n",
-=======
-    "# brick_2x2 = BrickRef(file_id=\"3003.dat\", name=\"2x2\", color=15, h=24, w=20, d=20)\n",
-    "# lego_world = SingleBrickLegoWorldManager(mapping_array_l, brick_2x2, remove_illegal_brick_init=False)\n",
-    "\n",
-    "# print(lego_world.data.str_full_infos())\n",
->>>>>>> cbd883b9
     "\n",
     "logging.basicConfig(level=logging.DEBUG)\n",
     "\n",
@@ -138,7 +146,6 @@
    "cell_type": "code",
    "execution_count": 6,
    "metadata": {},
-<<<<<<< HEAD
    "outputs": [
     {
      "data": {
@@ -158,11 +165,6 @@
    ],
    "source": [
     "lego_world.data.world"
-=======
-   "outputs": [],
-   "source": [
-    "#save_ldr(lego_world.data, \"test_file_2x2_o\")"
->>>>>>> cbd883b9
    ]
   },
   {
@@ -223,7 +225,7 @@
    "metadata": {},
    "outputs": [],
    "source": [
-    "dataset = Dataset()\n"
+    "save_ldr(lego_world.data, \"test_file_2x2_o\")"
    ]
   },
   {
@@ -235,7 +237,6 @@
      "name": "stdout",
      "output_type": "stream",
      "text": [
-<<<<<<< HEAD
       "[[0 0 0 0 0 0 0 0 0 0]\n",
       " [1 1 0 0 0 0 0 0 0 0]\n",
       " [1 1 0 0 0 0 0 0 0 0]\n",
@@ -316,12 +317,10 @@
      "name": "stdout",
      "output_type": "stream",
      "text": [
-=======
       "Lego World Bricks\n",
       "id: 1 x: 140 | y: 0 | z: 0 | ID: 3003.dat | Name: 2x2 | Color: 15 | h:24 | w:20 | d:20 | Connected to: []\n",
       "id: 2 x: 150 | y: -24 | z: 0 | ID: 3003.dat | Name: 2x2 | Color: 15 | h:24 | w:20 | d:20 | Connected to: [1]\n",
       "id: 3 x: 10 | y: 0 | z: 0 | ID: 3003.dat | Name: 2x2 | Color: 15 | h:24 | w:20 | d:20 | Connected to: []\n",
->>>>>>> cbd883b9
       "[[0 0 0 0 0 0 0 0 0 0 0 0 0 0 0 0 0 0 0 0 0 0 0 0 0 0 0 0]\n",
       " [0 0 0 0 0 0 0 0 0 0 0 0 0 0 0 0 0 0 0 0 0 0 0 0 0 0 0 0]\n",
       " [0 0 0 0 0 0 0 0 0 0 0 0 0 0 0 0 0 0 0 0 0 0 0 0 0 0 0 0]\n",
