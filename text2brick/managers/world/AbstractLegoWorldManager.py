from abc import ABC, abstractmethod
<<<<<<< HEAD
from typing import List, Optional, Tuple, Union
from text2brick.models import AbstractLegoWorldData, RemoveBrickBehaviorEnum, Brick, BrickGetterEnum
=======
from typing import List, Optional, Tuple
from text2brick.models import AbstractLegoWorldData, RemoveBrickBehaviorEnum, Brick, BrickRef
>>>>>>> cbd883b9
import logging
import copy


class AbstractLegoWorldManager(ABC):
    def __init__(self, table: Optional[List[List[int]]] = [], world_dimension: Tuple[int, int, int]= (10, 10, 1), **kwargs) -> None:
        self.data : AbstractLegoWorldData
        pass 

    def get_brick(self, identifier: Union[Tuple[int,int,int], int], lookup_type: BrickGetterEnum = BrickGetterEnum.COORDS) -> Brick:
        """
        Get a brick from the world using a specific getter.

        Args:
            by (BrickGetterEnum): The getter to use.

        Returns:
            Brick: The brick found.
        """
        if lookup_type == BrickGetterEnum.COORDS:
            for brick in self.data.world:
                if brick.x == identifier[0] and brick.y == identifier[1] and brick.z == identifier[2]:
                    return brick
        
        elif lookup_type == BrickGetterEnum.ID:
             for brick in self.data.world:
                if brick.brick_id == identifier:
                    return brick

    def add_brick(self, brick: Brick) -> None:
        """
        Add a brick to the world and update connections.

        Args:
            brick (Brick): The brick to add.
        """
        if not self._bricks_overlap(brick, self.data.world):
            self.add_brick_connection(brick)

            if self.check_brick_validity(brick):
                self.data.world.append(brick)
                logging.debug(f"Added brick {brick.brick_id} to the world.")
                return True
            
        logging.debug(f"Brick {brick.brick_id} is invalid and was not added to the world.")
        return False
    

<<<<<<< HEAD
    def remove_brick(self, brick: Brick, rm_behavior: RemoveBrickBehaviorEnum = RemoveBrickBehaviorEnum.SKIP_IF_ILLEGAL) -> bool:
=======
    def add_brick_to_world_from_coord(self, x, y, brick_ref: BrickRef):
        """
        Adds a brick to the LEGO world using its coordinates.

        Args:
            x (int): The x-coordinate of the brick in the LEGO world.
            y (int): The y-coordinate of the brick in the LEGO world.
            brick_ref (BrickRef): Reference object containing brick properties (e.g., dimensions, color).

        Returns:
            bool: True if the brick was successfully added, False otherwise.
        """
        if len(self.data.world) != 0:
            id = self.data.world[-1].brick_id + 1 
        else:
            id = 1 

        brick = Brick(brick_id=id, x=x, y=y, z=0, brick_ref=brick_ref)
        return self.add_brick_to_world(brick)



    def remove_brick_from_world(self, brick: Brick, rm_behavior: RemoveBrickBehaviorEnum = RemoveBrickBehaviorEnum.SKIP_IF_ILLEGAL) -> bool:
>>>>>>> cbd883b9
        """
        Remove a brick from the world and update connections.

        Args:
            brick (Brick): The brick to remove.
            rm_behavior (RemoveBrickBehaviorEnum): Behavior to follow when removing the brick.
        
        Returns:
            bool: True if the brick was successfully removed, False otherwise.
        """
        if brick not in self.data.world:
            logging.debug(f"Brick {brick.brick_id} was not found in the world.")
            return False

        # Create a temporary copy of the world for validation
        temp_world = [b for b in self.data.world if b != brick]

        # Check validity of the world after removing the brick
        invalid_bricks = [b for b in temp_world if not self._init_brick_validity(b)]
        
        if rm_behavior == RemoveBrickBehaviorEnum.SKIP_IF_ILLEGAL and invalid_bricks:
            logging.debug(f"Brick {brick.brick_id} cannot be removed as it makes the world invalid.")
            return False

        # Update connections
        self._update_brick_connections(brick)
        
        # Remove the brick
        self.data.world.remove(brick)
        self.data.valid_bricks.discard(brick.brick_id)

        # Remove invalid bricks if specified
        if rm_behavior == RemoveBrickBehaviorEnum.REMOVE_AND_CLEAN:
            self._remove_invalid_bricks(invalid_bricks)

        logging.debug(f"Removed brick {brick.brick_id} from the world.")
        return True


    def add_brick_connection(self, brick: Brick) -> None:
        """
        Add a brick to the world and update connections.

        Args:
            brick (Brick): The brick to add.
        """
        for other_brick in self.data.world: 
            if brick != other_brick:
                brick.add_connection(other_brick)

    
    def check_brick_validity(self, brick: Brick) -> bool:
        """
        Check if a brick is valid in the context of its connections.
        
        Args:
            brick (Brick): The brick to check.
        
        Returns:
            bool: True if the brick is valid, False otherwise.
        """
        if brick.y == 0 or any(conn.brick_id in self.data.valid_bricks for conn in brick.connected_to):
            self.data.valid_bricks.add(brick.brick_id)
            return True
        return False
    

    def _update_brick_connections(self, brick: Brick) -> None:
        """
        Update connections when a brick is removed from the world.
        
        Args:
            brick (Brick): The brick to update connections for.
        """
        for other_brick in self.data.world:
            if brick in other_brick.connected_to:
                other_brick.connected_to.remove(brick)


    def _remove_invalid_bricks(self, invalid_bricks: List[Brick]) -> None:
        """
        Remove all invalid bricks from the world.
        
        Args:
            invalid_bricks (list of Brick): List of invalid bricks to remove.
        """
        for brick in invalid_bricks:
            self.data.world.remove(brick)
            self.data.valid_bricks.discard(brick.brick_id)
    

    def _init_brick_validity(self, brick: Brick, visited=None) -> bool:
        """
        Initialize the validity of a brick and its connections using bread-first search.
        
        Args:
            brick (Brick): The starting brick.
            visited (set): A set to track visited bricks during traversal.
        
        Returns:
            bool: True if the brick is valid, False otherwise.
        """
        if visited is None:
            visited = set()

        # Early exit if already valid
        if brick.brick_id in self.data.valid_bricks:
            return True

        if brick.brick_id in visited:
            return False

        # Check validity for connected bricks
        visited.add(brick.brick_id)
        if brick.y == 0 or any(conn.brick_id in self.data.valid_bricks for conn in brick.connected_to):
            self.data.valid_bricks.add(brick.brick_id)
            queue = [brick]
            while queue:
                current_brick = queue.pop(0)
                for conn in current_brick.connected_to:
                    if conn.brick_id not in visited:
                        visited.add(conn.brick_id)
                        queue.append(conn)
            return True

        return False
    

    def _brick_overlap(self, brick1: Brick, brick2: Brick) -> bool:
        """
        Check if two bricks overlap based on their positions and dimensions.

        Args:
            brick1 (Brick): The first brick.
            brick2 (Brick): The second brick.

        Returns:
            bool: True if the bricks overlap, False otherwise.
        """
        # Assuming bricks have attributes `x`, `y`, `z`, `width`, `height`, and `depth`
        overlap_x = (brick1.x < brick2.x + brick2.brick_ref.w) and (brick1.x + brick1.brick_ref.w > brick2.x)
        overlap_y = (brick1.y < brick2.y + brick2.brick_ref.h) and (brick1.y + brick1.brick_ref.h > brick2.y)
        overlap_z = (brick1.z < brick2.z + brick2.brick_ref.d) and (brick1.z + brick1.brick_ref.d > brick2.z)
        return overlap_x and overlap_y and overlap_z


    def _bricks_overlap(self, brick: Brick, world: List[Brick]) -> bool:
        """
        Check if a brick overlaps with any other bricks in the world.

        Args:
            brick (Brick): The brick to check.
            world (list of Brick): List of all bricks in the world.

        Returns:
            bool: True if the brick overlaps with any other bricks, False otherwise.
        """
        for other_brick in world:
            if self._brick_overlap(brick, other_brick):
                return True
        return False


    def _init_bricks_connections(self) -> None:
        """
        Initializes the connections between bricks in the world.

        Args:
            world (list of Brick): List of all bricks.
        """
        for brick in self.data.world:
           self.add_brick_connection(brick)


    def _init_world_validity(self, data: AbstractLegoWorldData, remove_illegal_bricks=True, return_illegal_bricks=False) -> Optional[List[Tuple[Brick, str]]]:
        """
        Check for illegal bricks in the world using a graph-based method.

        Args:
            world (list of Brick): All bricks in the world.

        Returns:
            Optional list of tuple: Each tuple contains the illegal brick and the reason.
        """
        
        for brick in data.world:
            self._init_brick_validity(brick)

        if remove_illegal_bricks:
            logging.debug(f"Removing illegal bricks from the world.") 
            for brick in data.world:
                if brick.brick_id not in data.valid_bricks:
                    self.remove_brick(brick)

        if return_illegal_bricks:
            illegal_bricks = set()
            for brick in data.world:
                if brick.brick_id not in data.valid_bricks:
                    if brick.y < 0:
                        illegal_bricks.add((brick, "Floating brick - no connection or connected to illegal brick"))
                    elif brick.y > 0:
                        illegal_bricks.add((brick, "Brick above ground level"))
            logging.debug(f"Found {len(illegal_bricks)} illegal bricks in the world :\n{illegal_bricks}")
        
            return illegal_bricks


    @abstractmethod
    def _create_world_from_table(self, table, world_dimension, **kwargs) -> AbstractLegoWorldData:
        """
        Converts a mapping array to LDRAW LEGO brick coordinates, minimizing the number of bricks.
        
        Args:
            mapping_array : array where 1 represents a stud and 0 represents empty space.
        
        Returns:
            AbstractLegoWorldData: Data class containing the world and brick reference.
        """
        pass
    
    @abstractmethod
    def create_table_from_world(self, brick_world : AbstractLegoWorldData) -> List[List[int]]:
        """
        Converts a LEGO brick world back into a 2D mapping array.

        Args:
            brick_world (list of Brick): List of Brick objects representing the LEGO world.
            world_dimension (tuple): Dimensions of the world as (rows, cols, height). Defaults to (10, 10, 1).

        Returns:
            list of list of int: array where 1 represents a stud and 0 represents empty space.
        """<|MERGE_RESOLUTION|>--- conflicted
+++ resolved
@@ -1,14 +1,7 @@
 from abc import ABC, abstractmethod
-<<<<<<< HEAD
 from typing import List, Optional, Tuple, Union
-from text2brick.models import AbstractLegoWorldData, RemoveBrickBehaviorEnum, Brick, BrickGetterEnum
-=======
-from typing import List, Optional, Tuple
-from text2brick.models import AbstractLegoWorldData, RemoveBrickBehaviorEnum, Brick, BrickRef
->>>>>>> cbd883b9
+from text2brick.models import AbstractLegoWorldData, RemoveBrickBehaviorEnum, Brick, BrickRef, BrickGetterEnum
 import logging
-import copy
-
 
 class AbstractLegoWorldManager(ABC):
     def __init__(self, table: Optional[List[List[int]]] = [], world_dimension: Tuple[int, int, int]= (10, 10, 1), **kwargs) -> None:
@@ -52,11 +45,8 @@
             
         logging.debug(f"Brick {brick.brick_id} is invalid and was not added to the world.")
         return False
-    
-
-<<<<<<< HEAD
-    def remove_brick(self, brick: Brick, rm_behavior: RemoveBrickBehaviorEnum = RemoveBrickBehaviorEnum.SKIP_IF_ILLEGAL) -> bool:
-=======
+
+
     def add_brick_to_world_from_coord(self, x, y, brick_ref: BrickRef):
         """
         Adds a brick to the LEGO world using its coordinates.
@@ -78,9 +68,7 @@
         return self.add_brick_to_world(brick)
 
 
-
-    def remove_brick_from_world(self, brick: Brick, rm_behavior: RemoveBrickBehaviorEnum = RemoveBrickBehaviorEnum.SKIP_IF_ILLEGAL) -> bool:
->>>>>>> cbd883b9
+    def remove_brick(self, brick: Brick, rm_behavior: RemoveBrickBehaviorEnum = RemoveBrickBehaviorEnum.SKIP_IF_ILLEGAL) -> bool:
         """
         Remove a brick from the world and update connections.
 
