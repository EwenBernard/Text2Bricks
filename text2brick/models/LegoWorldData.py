from abc import ABC
from pydantic import BaseModel, Field
from typing import List, Tuple, Set
from text2brick.models.Brick import Brick, BrickRef


class AbstractLegoWorldData(BaseModel, ABC):
    world : List[Brick] = Field(default_factory=list, description="List of bricks in the world")
    valid_bricks : Set[int] = Field(default_factory=set, description="Set of valid brick types")
    dimensions : Tuple[int, int, int] = Field(..., description="Dimensions of the Lego world (x, y, z)")
<<<<<<< HEAD
    mapping_table : List[List[List[int]]] = Field(default_factory=list, description="Mapping table of the Lego world")
=======
    x_step : int = 10
    y_step : int = -24
    z_step : int = 10

>>>>>>> cbd883b9

    def __str__(self) -> str:
        return f"Piece Count : {len(self.world)}\n" + "\n".join([brick.coords() for brick in self.world])

    def str_full_infos(self) -> str:
        return "Lego World Bricks\n" + "\n".join([str(brick) for brick in self.world])


class SingleBrickLegoWorldData(AbstractLegoWorldData): 
    brick_ref : BrickRef = Field(..., description="Reference to a specific brick")
    illegal_bricks : Set[Tuple[Brick, str]] = Field(default_factory=set, description="Set of illegal brick types")

    <|MERGE_RESOLUTION|>--- conflicted
+++ resolved
@@ -8,14 +8,11 @@
     world : List[Brick] = Field(default_factory=list, description="List of bricks in the world")
     valid_bricks : Set[int] = Field(default_factory=set, description="Set of valid brick types")
     dimensions : Tuple[int, int, int] = Field(..., description="Dimensions of the Lego world (x, y, z)")
-<<<<<<< HEAD
     mapping_table : List[List[List[int]]] = Field(default_factory=list, description="Mapping table of the Lego world")
-=======
     x_step : int = 10
     y_step : int = -24
     z_step : int = 10
 
->>>>>>> cbd883b9
 
     def __str__(self) -> str:
         return f"Piece Count : {len(self.world)}\n" + "\n".join([brick.coords() for brick in self.world])
